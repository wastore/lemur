package dmplugin

import (
	"math"
	"path"
	"testing"

	"google.golang.org/grpc"

	"github.intel.com/hpdd/logging/alert"
	"github.intel.com/hpdd/logging/debug"
	pb "github.intel.com/hpdd/policy/pdm/pdm"
)

<<<<<<< HEAD
// TestAction is an Action implementation used for testing Movers.
=======
// TestAction is a testing implementation of the Action interface
>>>>>>> 7606248a
type TestAction struct {
	t            *testing.T
	id           uint64
	path         string
	offset       uint64
	length       uint64
	data         []byte
	fileID       []byte
	ActualLength int
	Updates      int
}

// NewTestAction returns a stub action that can be used for testing.
func NewTestAction(t *testing.T, path string, offset uint64, length uint64, fileID []byte, data []byte) *TestAction {
	return &TestAction{
		t:      t,
		id:     1,
		path:   path,
		offset: offset,
		length: length,
		fileID: fileID,
		data:   data,
	}
}

// Update sends an action status update
func (a *TestAction) Update(offset, length, max uint64) error {
	a.Updates++
	return nil
}

// Complete signals that the action has completed
func (a *TestAction) Complete() error {
	return nil
}

// Fail signals that the action has failed
func (a *TestAction) Fail(err error) error {
	alert.Warnf("fail: id:%d %v", a.id, err)
	return nil
}

// ID returns the action item's ID
func (a *TestAction) ID() uint64 {
	return a.id
}

// Offset returns the current offset of the action item
func (a *TestAction) Offset() uint64 {
	return a.offset
}

// Length returns the expected length of the action item's file
func (a *TestAction) Length() uint64 {
	return a.length
}

// Data returns a byte slice of the action item's data
func (a *TestAction) Data() []byte {
	return a.data
}

// PrimaryPath returns the action item's primary file path
func (a *TestAction) PrimaryPath() string {
	return a.path
}

// WritePath returns the action item's write path (e.g. for restores)
func (a *TestAction) WritePath() string {
	return a.path
}

// FileID returns the action item's file id
func (a *TestAction) FileID() []byte {
	return a.fileID
}

// SetFileID sets the action's file id
func (a *TestAction) SetFileID(id []byte) {
	a.fileID = id
}

// SetActualLength sets the action's actual file length
func (a *TestAction) SetActualLength(length uint64) {
	if a.length != math.MaxUint64 && length != a.length {
		a.t.Fatalf("actual length does not match original %d !=%d", length, a.length)
	}
	a.ActualLength = int(length)
}

type testPlugin struct {
	name    string
	config  *pluginConfig
	t       *testing.T
	movers  []*DataMoverClient
	rpcConn *grpc.ClientConn
}

// NewTestPlugin returns a test plugin
func NewTestPlugin(t *testing.T, name string) Plugin {
	return &testPlugin{
		config: mustInitConfig(),
		name:   name,
		t:      t,
	}
}

// FsName returns the associate Lustre filesystem name
func (a *testPlugin) FsName() string {
	return "test-fake-fs"
}

// Base returns the root directory for plugin.
func (a *testPlugin) Base() string {
	return a.config.ClientRoot
}

// ConfigFile returns path to the plugin config file.
func (a *testPlugin) ConfigFile() string {
	return path.Join(a.config.ConfigDir, a.name)
}

// AddMover registers a new data mover with the plugin. In this test
// implementation, it is assumed that a real grpc connection to an agent
// is desired. Simple tests which don't call AddMover() will skip this
// connection.
func (a *testPlugin) AddMover(config *Config) {
	// TODO: grpc config should be centralized
	conn, err := grpc.Dial(a.config.AgentAddress, grpc.WithInsecure())
	if err != nil {
		a.t.Fatalf("error in grpc connection to agent: %s", err)
	}
	a.rpcConn = conn
	dm := NewMover(a, pb.NewDataMoverClient(conn), config)
	go dm.Run()
	a.movers = append(a.movers, dm)
}

// Stop signals to all registered data movers that they should stop processing
// and shut down
func (a *testPlugin) Stop() {
	debug.Print("Shutting down all data movers")
	for _, dm := range a.movers {
		dm.Stop()
	}
}

// Close closes the connection to the agent
func (a *testPlugin) Close() error {
	if a.rpcConn == nil {
		return nil
	}
	debug.Print("Closing RPC connection to agent")
	return a.rpcConn.Close()
}<|MERGE_RESOLUTION|>--- conflicted
+++ resolved
@@ -12,11 +12,7 @@
 	pb "github.intel.com/hpdd/policy/pdm/pdm"
 )
 
-<<<<<<< HEAD
 // TestAction is an Action implementation used for testing Movers.
-=======
-// TestAction is a testing implementation of the Action interface
->>>>>>> 7606248a
 type TestAction struct {
 	t            *testing.T
 	id           uint64
