--- conflicted
+++ resolved
@@ -266,7 +266,6 @@
 		result.EventFIFOPath = other.EventFIFOPath
 	}
 
-<<<<<<< HEAD
 	/* STE parameters */
 	result.CacheLimit = defaultSTEMemoryLimit 
 	if other.CacheLimit != 0 {
@@ -283,8 +282,6 @@
 		result.PlanDirectory = other.PlanDirectory
 	}
 	
-=======
->>>>>>> 9c882346
 	return result
 }
 
