--- conflicted
+++ resolved
@@ -26,12 +26,9 @@
 	"math"
 	"net/http"
 	"net/url"
-<<<<<<< HEAD
 	"os"
 	"strings"
 	"sync"
-=======
->>>>>>> 84c8269a
 	"time"
 
 	"github.com/Azure/azure-pipeline-go/pipeline"
